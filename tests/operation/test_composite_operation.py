--- conflicted
+++ resolved
@@ -11,11 +11,6 @@
 
 
 class TestNonPolarizingBeamSplitter(unittest.TestCase):
-<<<<<<< HEAD
-
-=======
-    @pytest.mark.my_marker
->>>>>>> 54fd80a5
     def test_non_polarizing_bs_vector(self) -> None:
         env1 = Envelope()
         env1.fock.state = 1
@@ -74,10 +69,6 @@
             )
         )
 
-<<<<<<< HEAD
-=======
-    @pytest.mark.my_marker
->>>>>>> 54fd80a5
     def test_non_polarizing_bs_matrix(self) -> None:
         C = Config()
         C.set_contraction(True)
