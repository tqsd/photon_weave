--- conflicted
+++ resolved
@@ -164,11 +164,7 @@
         a = two_gaussian_integral(1, 1, 0, 1, 100, 100)
         print(a)
 
-<<<<<<< HEAD
-        self.assertAlmostEqual(overlap, 0.77880078, places=6)
-=======
         self.assertAlmostEqual(overlap, 0.7788007, places=6)
->>>>>>> 0f67a9f4
 
 
 if __name__ == "__main__":
