--- conflicted
+++ resolved
@@ -2,7 +2,6 @@
 
 
 class FockDimensions:
-<<<<<<< HEAD
     """
     An estimator for fock dimensions, used when Displace, Squeeze or Expression
 
@@ -17,15 +16,6 @@
     """
 
     def __init__(self, state:jnp.ndarray, operation: "Operation", num_quanta:int, threshold:float) -> None:
-=======
-    def __init__(
-        self,
-        state: jnp.ndarray,
-        operation: "Operation",
-        num_quanta: int,
-        threshold: float,
-    ) -> None:
->>>>>>> 741e6310
         self.state = state
         self.dimensions = state.shape[0]
         self.operation = operation
@@ -83,12 +73,8 @@
         if self.state.shape == (self.dimensions, 1):
             self.operation._dimensions = self.dimensions
             operator = self.operation._operation_type.compute_operator(
-<<<<<<< HEAD
                 [self.dimensions],
                 **self.operation.kwargs
-=======
-                self.dimensions, **self.operation.kwargs
->>>>>>> 741e6310
             )
             resulting_state = jnp.dot(operator, self.state)
             cdf = 0
@@ -103,12 +89,8 @@
         if self.state.shape == (self.dimensions, self.dimensions):
             self.operation._dimensions = self.dimensions
             operator = self.operation._operation_type.compute_operator(
-<<<<<<< HEAD
                 [self.dimensions],
                 **self.operation.kwargs
-=======
-                self.dimensions, **self.operation.kwargs
->>>>>>> 741e6310
             )
             resulting_state = operator @ self.state @ operator.T.conj()
             cdf = 0
@@ -123,7 +105,6 @@
             return -1
         return -1
 
-<<<<<<< HEAD
 
     def _increase_dimensions(self, amount:int=1) -> None:
         """
@@ -132,9 +113,6 @@
         amount: int
             Amount of increase of the dimensions
         """
-=======
-    def _increase_dimensions(self, amount: int = 1) -> None:
->>>>>>> 741e6310
         if self.state.shape == (self.dimensions, 1):
             pad = jnp.zeros((amount, 1), dtype=self.state.dtype)
             # Vertically stack the padding with the current state
