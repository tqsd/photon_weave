"""
Composite Operation:
operates on multiple spaces
"""
from enum import Enum, auto
from typing import Union

import numpy as np
<<<<<<< HEAD

from photon_weave._math.ops import _expm
=======
from scipy.linalg import expm

>>>>>>> 22a8064c
from photon_weave.operation.fock_operation import FockOperation, FockOperationType
from photon_weave.state.composite_envelope import CompositeEnvelope
from photon_weave.state.envelope import Envelope


class WrongNumberOfStatesException(Exception):
    pass


class CompositeOperationType(Enum):
    NonPolarizingBeamSplit = auto()
    CNOT = auto()


def ensure_equal_expansion(func):
    """
    Ensures that all given states, have the same expansion level
    """

    def wrapper(self, *states, **kwargs):
        expansion_levels = [s.expansion_level for s in states]
        if max(expansion_levels) == 0:
            desired_expansion = 1
        else:
            desired_expansion = max(expansion_levels)
        for s in states:
            while s.expansion_level < desired_expansion:
                s.expand()
        return func(self, *states, **kwargs)

    return wrapper


def ensure_composite(func):
    def wrapper(self, *states, **kwargs):
        composite_envelopes = [
            s.composite_envelope for s in states if s.composite_envelope is not None
        ]
        composite_envelopes = list(set(composite_envelopes))
        if len(composite_envelopes) == 0:
            new_envelope = CompositeEnvelope(*states)
        elif len(composite_envelopes) == 1:
            existing_envelope = composite_envelopes[0]
            for state in states:
                existing_envelope.add_envelope(state)
        else:
            new_envelope = CompositeEnvelope(*states)
        return func(self, *states, **kwargs)

    return wrapper


class CompositeOperation:
    def __init__(self, operation: CompositeOperationType, apply_num: int = 1, **kwargs):
        self.kwargs = kwargs
        self.operation = operation
        self.operator = None
        self.apply_num = apply_num
        match self.operation:
            case CompositeOperationType.NonPolarizingBeamSplit:
                if "theta" not in kwargs:
                    self.kwargs["theta"] = np.pi / 4

    def operate(self, *args) -> Union[CompositeEnvelope, Envelope]:
        match self.operation:
            case CompositeOperationType.NonPolarizingBeamSplit:
                self._operate_non_polarizing_beam_split(*args)
            case CompositeOperationType.CNOT:
                self._operate_cnot(*args)

    @ensure_composite
    def _operate_cnot(self, *args, **kwargs):
        ce = args[0].composite_envelope
        ce.combine(args[0].polarization, args[1].polarization)
        ce.rearange(args[0].polarization, args[1].polarization)
        self.compute_operator()
        ce._apply_operator(self, args[0].polarization, args[1].polarization)

    @ensure_composite
    def _operate_non_polarizing_beam_split(self, *args, **kwargs):
        if len(args) != 2:
            raise WrongNumberOfStatesException(
                "Beam split can operate only on two states"
            )
        ce = args[0].composite_envelope
        ce.combine(args[0].fock, args[1].fock)
        ce.rearange(args[0].fock, args[1].fock)
        dim1 = args[0].fock.dimensions
        dim2 = args[1].fock.dimensions
        self.compute_operator(dimensions=(dim1, dim2))
        ce._apply_operator(self, args[0].fock, args[1].fock)

    def compute_operator(self, *args, **kwargs):
<<<<<<< HEAD
=======
        from photon_weave.operation.fock_operation import (
            FockOperation,
            FockOperationType,
        )

>>>>>>> 22a8064c
        match self.operation:
            case CompositeOperationType.NonPolarizingBeamSplit:
                eta = self.kwargs.get(
                    "eta", 1
                )  # Default to complete overlap if not provided

                fo = FockOperation(operation=FockOperationType.Identity)
                dim1, dim2 = kwargs["dimensions"]
                a = fo._create(dim1)
                a_dagger = fo._destroy(dim1)
                b = fo._create(dim2)
                b_dagger = fo._destroy(dim2)

                # Adjusting the operator with the eta parameter
                self.operator = np.sqrt(eta) * (
                    np.kron(a_dagger, b) + np.kron(a, b_dagger)
                )
                # If necessary, include (1 - eta) terms to model distinguishable paths
                # This part is highly dependent on the physical interpretation of eta
                # and the specifics of the HOM effect you wish to model

                theta = self.kwargs.get("theta", 0)  # Default to 0 if not provided
                self.operator = theta * self.operator
                self.operator = _expm(1j * self.operator)
            case CompositeOperationType.CNOT:
                self.operator = np.array(
                    [[1, 0, 0, 0], [0, 1, 0, 0], [0, 0, 0, 1], [0, 0, 1, 0]]
                )<|MERGE_RESOLUTION|>--- conflicted
+++ resolved
@@ -6,13 +6,8 @@
 from typing import Union
 
 import numpy as np
-<<<<<<< HEAD
 
 from photon_weave._math.ops import _expm
-=======
-from scipy.linalg import expm
-
->>>>>>> 22a8064c
 from photon_weave.operation.fock_operation import FockOperation, FockOperationType
 from photon_weave.state.composite_envelope import CompositeEnvelope
 from photon_weave.state.envelope import Envelope
@@ -31,6 +26,7 @@
     """
     Ensures that all given states, have the same expansion level
     """
+
 
     def wrapper(self, *states, **kwargs):
         expansion_levels = [s.expansion_level for s in states]
@@ -67,6 +63,8 @@
 
 class CompositeOperation:
     def __init__(self, operation: CompositeOperationType, apply_num: int = 1, **kwargs):
+class CompositeOperation:
+    def __init__(self, operation: CompositeOperationType, apply_num: int = 1, **kwargs):
         self.kwargs = kwargs
         self.operation = operation
         self.operator = None
@@ -74,6 +72,7 @@
         match self.operation:
             case CompositeOperationType.NonPolarizingBeamSplit:
                 if "theta" not in kwargs:
+                    self.kwargs["theta"] = np.pi / 4
                     self.kwargs["theta"] = np.pi / 4
 
     def operate(self, *args) -> Union[CompositeEnvelope, Envelope]:
@@ -106,14 +105,7 @@
         ce._apply_operator(self, args[0].fock, args[1].fock)
 
     def compute_operator(self, *args, **kwargs):
-<<<<<<< HEAD
-=======
-        from photon_weave.operation.fock_operation import (
-            FockOperation,
-            FockOperationType,
-        )
-
->>>>>>> 22a8064c
+        from photon_weave.operation.fock_operation import FockOperation, FockOperationType
         match self.operation:
             case CompositeOperationType.NonPolarizingBeamSplit:
                 eta = self.kwargs.get(
