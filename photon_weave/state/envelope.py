"""
Envelope
"""

# ruff: noqa: F401

from __future__ import annotations

import itertools
import logging
import uuid
from enum import Enum
from typing import TYPE_CHECKING, Any, Callable, Dict, List, Optional, Tuple, Union

import jax
import jax.numpy as jnp
import numpy as np
from scipy.integrate import quad

from photon_weave._math.ops import (
    kraus_identity_check,
    num_quanta_matrix,
    num_quanta_vector,
)
from photon_weave.constants import C0, gaussian
from photon_weave.photon_weave import Config
from photon_weave.state.expansion_levels import ExpansionLevel
from photon_weave.state.fock import Fock
from photon_weave.state.polarization import Polarization

if TYPE_CHECKING:
    from photon_weave.operation import Operation
    from photon_weave.state.composite_envelope import CompositeEnvelope
    from photon_weave.state.polarization import PolarizationLabel

    from .base_state import BaseState

logger = logging.getLogger()


class TemporalProfile(Enum):
    Gaussian = (gaussian, {"mu": 0, "sigma": 1, "omega": None})

    def __init__(self, func: Callable, params: Any):
        self.func = func
        self.parameters = params

    def with_params(self, **kwargs: Any) -> TemporalProfileInstance:
        params = self.parameters.copy()
        params.update(kwargs)
        return TemporalProfileInstance(self.func, params)


class TemporalProfileInstance:
    def __init__(self, func: Callable, params: Dict[Any, Any]) -> None:
        self.func = func
        self.params = params

    def get_function(self, t_a: float, omega_a: float) -> Callable:
        params = self.params.copy()
        params.update({"t_a": t_a, "omega": omega_a})

        return lambda t: self.func(t, **params)


default_temporal_profile = TemporalProfile.Gaussian.with_params(
    mu=0,
    sigma=42.45 * 10 ** (-15),  # 100 fs pulse
)


class Envelope:
<<<<<<< HEAD

=======
>>>>>>> f4605147
    __slots__ = (
        "uid",
        "state",
        "_expansion_level",
        "_composite_envelope_id",
        "measured",
        "wavelength",
        "temporal_profile",
        "__dict__",
    )

    def __init__(
        self,
        wavelength: float = 1550,
        fock: Optional["Fock"] = None,
        polarization: Optional["Polarization"] = None,
<<<<<<< HEAD
        temporal_profile: TemporalProfileInstance = default_temporal_profile
=======
        temporal_profile: TemporalProfileInstance = default_temporal_profile,
>>>>>>> f4605147
    ):
        from photon_weave.state.fock import Fock
        from photon_weave.state.polarization import Polarization

        self.uid: uuid.UUID = uuid.uuid4()
        logger.info("Creating Envelope with uid %s", self.uid)
        self.fock = Fock() if fock is None else fock
        self.fock.envelope = self
        self.polarization = Polarization() if polarization is None else polarization
        self.polarization.envelope = self
        self._expansion_level: Optional[ExpansionLevel] = None
        self.composite_envelope_id: Optional[uuid.UUID] = None
        self.state: Optional[jnp.ndarray] = None
        self.measured = False
        self.wavelength = wavelength
        self.temporal_profile = temporal_profile

    @property
    def expansion_level(self) -> Optional[ExpansionLevel]:
        if self._expansion_level is not None:
            return self._expansion_level
        if self.fock.expansion_level == self.polarization.expansion_level:
            return self.fock.expansion_level
        return None

    @expansion_level.setter
    def expansion_level(self, expansion_level: ExpansionLevel) -> None:
        self._expansion_level = expansion_level
        self.fock.expansion_level = expansion_level
        self.polarization.expansion_level = expansion_level

    @property
    def dimensions(self) -> int:
        fock_dims = self.fock.dimensions
        pol_dims = self.fock.dimensions
        return fock_dims + pol_dims

    def __repr__(self) -> str:
        if self.measured:
            return "Envelope already measured"
        if self.state is None:
            fock_repr = self.fock.__repr__().splitlines()
            pol_repr = self.polarization.__repr__().splitlines()
            # Maximum length accross fock repr
            max_length = max(len(line) for line in fock_repr)
            max_lines = max(len(fock_repr), len(pol_repr))

            fock_repr.extend([" " * max_length] * (max_lines - len(fock_repr)))
            pol_repr.extend([""] * (max_lines - len(pol_repr)))
            zipped_lines = zip(fock_repr, pol_repr)
            return "\n".join(f"{f_line} ⊗ {p_line}" for f_line, p_line in zipped_lines)
        elif self.state is not None and self.expansion_level == ExpansionLevel.Vector:
            assert isinstance(self.state, jnp.ndarray)
            assert self.state.shape == (self.dimensions, 1)
            formatted_vector: Union[str, List[str]]
            formatted_vector = ""
            for row in self.state:
                formatted_row = "⎢ "
                for num in row:
                    # Format real part
<<<<<<< HEAD
                    formatted_row += f"{num.real:+.2f} "  

=======
                    formatted_row += f"{num.real:+.2f} "
>>>>>>> f4605147
                    if num.imag >= 0:
                        formatted_row += "+ "
                    else:
                        formatted_row += "- "

                    formatted_row += f"{abs(num.imag):.2f}j "

                formatted_row = formatted_row.strip() + " ⎥\n"
                formatted_vector += formatted_row
            formatted_vector = formatted_vector.strip().split("\n")
            formatted_vector[0] = "⎡ " + formatted_vector[0][2:-1] + "⎤"
            formatted_vector[-1] = "⎣ " + formatted_vector[-1][2:-1] + "⎦"
            formatted_vector = "\n".join(formatted_vector)

            return f"{formatted_vector}"
        elif self.state is not None and self.expansion_level == ExpansionLevel.Matrix:
            assert isinstance(self.state, jnp.ndarray)
            assert self.state.shape == (self.dimensions, self.dimensions)
            formatted_matrix: Union[str, List[str]]
            formatted_matrix = ""

            for row in self.state:
<<<<<<< HEAD
                formatted_row = "⎢ "  
                for num in row:
                    formatted_row += f"{num.real:+.2f} "  

=======
                formatted_row = "⎢ "
                for num in row:
                    formatted_row += f"{num.real:+.2f} "
>>>>>>> f4605147
                    if num.imag >= 0:
                        formatted_row += "+ "
                    else:
                        formatted_row += "- "

                    # Format the imaginary part and add "j"
                    formatted_row += f"{abs(num.imag):.2f}j   "

                formatted_row = formatted_row.strip() + " ⎥\n"
                formatted_matrix += formatted_row

            # Add top and bottom brackets
            formatted_matrix = formatted_matrix.strip().split("\n")
            formatted_matrix[0] = "⎡" + formatted_matrix[0][1:-1] + "⎤"
            formatted_matrix[-1] = "⎣" + formatted_matrix[-1][1:-1] + "⎦"
            formatted_matrix = "\n".join(formatted_matrix)

            return f"{formatted_matrix}"
        return str(self.uid)  # pragme: no cover

    def combine(self) -> None:
        """
        Combines the fock and polarization into one vector or matrix and
        stores it under self.composite_vector or self.composite_matrix appropriately
        """
        from photon_weave.state.fock import Fock
        from photon_weave.state.polarization import Polarization

        for s in [self.fock, self.polarization]:
            if s.measured:
                raise ValueError(
                    "Parts of this envelope have already been destructively measured,"
                    " cannot combine"
                )

        assert isinstance(self.fock.expansion_level, ExpansionLevel)
        assert isinstance(self.polarization.expansion_level, ExpansionLevel)
        if self.fock.expansion_level == ExpansionLevel.Label:
            self.fock.expand()
        if self.polarization.expansion_level == ExpansionLevel.Label:
            self.polarization.expand()

        while self.fock.expansion_level < self.polarization.expansion_level:
            self.fock.expand()

        while self.polarization.expansion_level < self.fock.expansion_level:
            self.polarization.expand()

        if (
            self.fock.expansion_level == ExpansionLevel.Vector
            and self.polarization.expansion_level == ExpansionLevel.Vector
        ):
            assert isinstance(self.fock, Fock)
            assert hasattr(self.fock, "state") and isinstance(
                self.fock.state, jnp.ndarray
            )
            assert isinstance(self.polarization, Polarization)
            assert isinstance(self.polarization.state, jnp.ndarray)
            self.state = jnp.kron(self.fock.state, self.polarization.state)
            self.expansion_level = ExpansionLevel.Vector
            self.fock.extract(0)
            self.polarization.extract(1)

        if (
            self.fock.expansion_level == ExpansionLevel.Matrix
            and self.polarization.expansion_level == ExpansionLevel.Matrix
        ):
            assert isinstance(self.fock.state, jnp.ndarray)
            assert isinstance(self.polarization.state, jnp.ndarray)
            self.state = jnp.kron(self.fock.state, self.polarization.state)
            self.fock.extract(0)
            self.polarization.extract(1)
            self.expansion_level = ExpansionLevel.Matrix

    @property
    def composite_envelope(self) -> Union["CompositeEnvelope", None]:
        """
        Property, which return appropriate composite envelope
        """
        from photon_weave.state.composite_envelope import CompositeEnvelope

        if self.composite_envelope_id is not None:
            ce = CompositeEnvelope._instances[self.composite_envelope_id][0]
            assert ce is not None, "Composite Envelope should exist"
            return ce
        return None

    def set_composite_envelope_id(self, uid: uuid.UUID) -> None:
        self.composite_envelope_id = uid

    def expand(self) -> None:
        """
        Expands the state.
        If state is in the Fock and Polarization instances
        it expands those
        """
        if self.state is None:
            self.fock.expand()
            self.polarization.expand()
            return
        if self.composite_envelope is not None:
            self.composite_envelope.expand(self.fock, self.polarization)
        if self.expansion_level == ExpansionLevel.Vector:
            assert isinstance(self.state, jnp.ndarray)
            assert self.state.shape == (self.dimensions, 1)
            self.state = jnp.dot(self.state, jnp.conj(self.state.T))
            self.expansion_level = ExpansionLevel.Matrix

    def measure(
        self,
        *states: Optional["BaseState"],
        separate_measurement: bool = False,
        destructive: bool = True,
    ) -> Dict["BaseState", int]:
        """
        Measures the envelope. If the state is measured partially, then the state are
        moved to their respective spaces. If the measurement is destructive, then the
        state is destroyed post measurement.

        Parameter
        ---------
        *states: Optional[BaseState]
            Optional, when measuring spaces individualy
        separate_measurement:bool
            if True given states will be measured separately and the state which is not
            measured will be preserved (False by default)
        destructive: bool
            If False, the measurement will not destroy the state after the measurement.
            The state will still be affected by the measurement (True by default)

        Returns
        -------
        Dict[BaseState,int]
            Dictionary of outcomes, where the state is key and its outcome measurement
            is the value (int)
        """
        if self.measured:
            raise ValueError("Envelope has already been destroyed")

        # Check if given states are part of this envelope
        for s in states:
            assert s in [self.fock, self.polarization]

        outcomes = {}
        reshape_shape = []
        if self.state is None:
            for s in [self.polarization, self.fock]:
                out = s.measure()
                for k, v in out.items():
                    outcomes[k] = v
        else:
            assert isinstance(self.fock.index, int)
            assert isinstance(self.polarization.index, int)

            reshape_shape = [-1, -1]
            reshape_shape[self.fock.index] = self.fock.dimensions
            reshape_shape[self.polarization.index] = self.polarization.dimensions

            C = Config()

            if self.expansion_level == ExpansionLevel.Vector:
                assert isinstance(self.state, jnp.ndarray)
                assert self.state.shape == (self.dimensions, 1)
                reshape_shape.append(1)
                ps = self.state.reshape(reshape_shape)

                # 1. Measure Fock Part
                if (
                    (separate_measurement and self.fock in states)
                    or len(states) == 0
                    or len(states) == 2
                ):
                    probabilities = (
                        jnp.abs(jnp.sum(ps, axis=self.polarization.index)).flatten()
                        ** 2
                    )
                    key = C.random_key
                    choice = int(
                        jax.random.choice(
                            key, a=jnp.arange(len(probabilities)), p=probabilities
                        )
                    )
                    outcomes[self.fock] = choice

                    # Construct post measurement state
                    post_measurement = jnp.take(ps, choice, self.polarization.index)
                    ps = jnp.take(ps, choice, axis=self.fock.index)

                    einsum = "ij,kj->ikj"
                    if self.fock.index == 0:
                        ps = jnp.einsum(einsum, post_measurement, ps)
                    elif self.fock.index == 1:
                        ps = jnp.einsum(einsum, ps, post_measurement)

                if (
                    (separate_measurement and self.polarization in states)
                    or len(states) == 0
                    or len(states) == 2
                ):
                    probabilities = (
                        jnp.abs(jnp.sum(ps, axis=self.fock.index)).flatten() ** 2
                    )
                    key = C.random_key
                    choice = int(
                        jax.random.choice(
                            key, a=jnp.arange(len(probabilities)), p=probabilities
                        )
                    )
                    outcomes[self.polarization] = choice

                    # Construct post measurement state
                    post_measurement = jnp.take(ps, choice, self.polarization.index)
                    ps = jnp.take(ps, choice, axis=self.polarization.index)
                    einsum = "ij,kj->ikj"
                    if self.fock.index == 0:
                        ps = jnp.einsum(einsum, ps, post_measurement)
                    else:
                        ps = jnp.einsum(einsum, post_measurement, ps)

            if self.expansion_level == ExpansionLevel.Matrix:
                assert isinstance(self.state, jnp.ndarray)
                assert self.state.shape == (self.dimensions, self.dimensions)
                reshape_shape = [*reshape_shape, *reshape_shape]
                transpose_pattern = [0, 2, 1, 3]
                ps = self.state.reshape(reshape_shape).transpose(transpose_pattern)

                # 1. Measure Fock Part
                if (
                    (separate_measurement and self.fock in states)
                    or len(states) == 0
                    or len(states) == 2
                ):
                    if self.fock.index == 0:
                        subspace = jnp.einsum("bcaa->bc", ps)
                    else:
                        subspace = jnp.einsum("aabc->bc", ps)
                    probabilities = jnp.diag(subspace).real
                    probabilities /= jnp.sum(probabilities)
                    key = C.random_key
                    choice = int(
                        jax.random.choice(
                            key, a=jnp.arange(len(probabilities)), p=probabilities
                        )
                    )
                    outcomes[self.fock] = choice

                    # Reconstruct post measurement state
                    indices: List[Union[slice, int]] = [slice(None)] * len(ps.shape)
                    indices[self.fock.index] = outcomes[self.fock]
                    indices[self.fock.index + 1] = outcomes[self.fock]
                    ps = ps[tuple(indices)]

                    post_measurement = jnp.zeros(
                        (self.fock.dimensions, self.fock.dimensions)
                    )
                    post_measurement = post_measurement.at[choice, choice].set(1)
                    if self.fock.index == 0:
                        ps = jnp.einsum("ab,cd->abcd", post_measurement, ps)
                    else:
                        ps = jnp.einsum("ab,cd->abcd", ps, post_measurement)

                # 2. Measure Polarization Part
                if (
                    (separate_measurement and self.polarization in states)
                    or len(states) == 0
                    or len(states) == 2
                ):
                    if self.polarization.index == 1:
                        subspace = jnp.einsum("aabc->bc", ps)
                    else:
                        subspace = jnp.einsum("bcaa->bc", ps)
                    probabilities = jnp.diag(subspace).real
                    probabilities /= jnp.sum(probabilities)
                    key = C.random_key
                    choice = int(
                        jax.random.choice(
                            key, a=jnp.arange(len(probabilities)), p=probabilities
                        )
                    )
                    outcomes[self.polarization] = choice

                    # Reconstruct post measurement state
                    indices = [slice(None)] * len(ps.shape)
                    indices[self.polarization.index] = outcomes[self.polarization]
                    indices[self.polarization.index + 1] = outcomes[self.polarization]
                    ps = ps[tuple(indices)]
<<<<<<< HEAD

                    post_measurement = jnp.zeros(
                        (self.polarization.dimensions, self.polarization.dimensions)
                    )
                    post_measurement = post_measurement.at[choice, choice].set(1)

=======

                    post_measurement = jnp.zeros(
                        (self.polarization.dimensions, self.polarization.dimensions)
                    )
                    post_measurement = post_measurement.at[choice, choice].set(1)

>>>>>>> f4605147
                    if self.polarization.index == 0:
                        ps = jnp.einsum("ab,cd->abcd", post_measurement, ps)
                    else:
                        ps = jnp.einsum("ab,cd->abcd", ps, post_measurement)
<<<<<<< HEAD

            # Handle post measurement processes
            ps = self.state.reshape(reshape_shape)
            if self.expansion_level == ExpansionLevel.Vector:
                if separate_measurement and len(states) == 1:
                    if self.fock not in states:
                        self.fock.state = jnp.take(
                            ps, outcomes[self.polarization], self.polarization.index
                        )
                        self.fock.expansion_level = ExpansionLevel.Vector
                        self.fock.index = None
                        if destructive:
                            self.polarization._set_measured()
                        else:
                            self.polarization.state = jnp.zeros((2, 1))
                            self.polarization.state.at[
                                1, outcomes[self.polarization]
                            ].set(1)
                            self.polarization.index = None
                    if self.polarization not in states:
                        self.polarization.state = jnp.take(
                            ps, outcomes[self.fock], self.fock.index
                        )
                        self.polarization.expansion_level = ExpansionLevel.Vector
                        self.polarization.index = None
                        if destructive:
                            self.fock._set_measured()
                        else:
                            self.fock.state = outcomes[self.fock]
                            self.fock.expansion_level = ExpansionLevel.Label
                            self.fock.index = None
                else:
                    if self.fock.index == 0:
                        self.fock.state = jnp.einsum("ijk->ik", ps)
                    else:
                        self.fock.state = jnp.einsum("ijk->jk", ps)
                    self.fock.expansion_level = ExpansionLevel.Vector
                    self.fock.index = None

                    if self.polarization.index == 0:
                        self.polarization.state = jnp.einsum("ijk->ik", ps)
                    else:
                        self.polarization.state = jnp.einsum("ijk->jk", ps)
                    self.polarization.expansion_level = ExpansionLevel.Vector
                    self.polarization.index = None
                    if destructive:
                        self._set_measured()
                        self.polarization._set_measured()
                        self.fock._set_measured()
            if self.expansion_level == ExpansionLevel.Matrix:
                if separate_measurement and len(states) == 1:
                    if self.fock not in states:
                        if self.fock.index == 0:
                            self.fock.state = jnp.einsum("abcb->ac", ps)
                        elif self.fock.index == 1:
                            self.fock.state = jnp.einsum("abac->bc", ps)
                        self.fock.expansion_level = ExpansionLevel.Matrix
                        self.fock.index = None
                        if destructive:
                            self.polarization._set_measured()
                    if self.polarization not in states:
                        if self.polarization.index == 0:
                            self.polarization.state = jnp.einsum("abcb->ac", ps)
                        elif self.polarization.index == 1:
                            self.polarization.state = jnp.einsum("abac->bc", ps)
                        self.polarization.expansion_level = ExpansionLevel.Matrix
                        self.polarization.index = None
                        if destructive:
                            self.fock._set_measured()
                else:
                    if self.fock.index == 0:
                        self.fock.state = jnp.einsum("ikjk->ij", ps)
                    else:
                        self.fock.state = jnp.einsum("kikj->ij", ps)
                    self.fock.expansion_level = ExpansionLevel.Matrix
                    self.fock.index = None
                    if self.polarization.index == 0:
                        self.polarization.state = jnp.einsum("ikjk->ij", ps)
                    else:
                        self.polarization.state = jnp.einsum("kikj->ij", ps)
                    self.polarization.expansion_level = ExpansionLevel.Matrix
                    self.polarization.index = None
                    if destructive:
                        self._set_measured()
                        self.fock._set_measured()
                        self.polarization._set_measured()
            self.polarization.contract()
            self.fock.contract()

        if destructive:
            self._set_measured()
        return outcomes

    def measure_POVM(
        self,
        operators: List[Union[np.ndarray, jnp.ndarray]],
        *states: "BaseState",
        destructive: bool = True,
    ) -> Tuple[int, Dict["BaseState", int]]:
        """
        Positive Operation-Valued Measurement
        The measured state is destroyed (discarded) by default. If not, then
        it is affected by the measurement, but not discarded. If measuring
        two spaces this method automatically combines the two spaces if
        not already combined.

        Parameters
        ----------
        operators: List[Union[np.ndarray, jnp.ndarray]]
        *states:Tuple[Union[np.ndarray, jnp.ndarray],
                     Optional[Union[np.ndarray, jnp.ndarray]]
            States on which the POVM measurement should be carried out,
            Order of the states must resemble order of the operator tensoring
        destructive: bool
            If True then after the measurement the density matrix is discarded

        Returns
        -------
        int
            The index of the measurement corresponding to the outcome
        """
        from photon_weave.state.fock import Fock
        from photon_weave.state.polarization import Polarization

        if self.measured:
            raise ValueError("This envelope was already measured")

=======

            # Handle post measurement processes
            ps = self.state.reshape(reshape_shape)
            if self.expansion_level == ExpansionLevel.Vector:
                if separate_measurement and len(states) == 1:
                    if self.fock not in states:
                        self.fock.state = jnp.take(
                            ps, outcomes[self.polarization], self.polarization.index
                        )
                        self.fock.expansion_level = ExpansionLevel.Vector
                        self.fock.index = None
                        if destructive:
                            self.polarization._set_measured()
                        else:
                            self.polarization.state = jnp.zeros((2, 1))
                            self.polarization.state.at[
                                1, outcomes[self.polarization]
                            ].set(1)
                            self.polarization.index = None
                    if self.polarization not in states:
                        self.polarization.state = jnp.take(
                            ps, outcomes[self.fock], self.fock.index
                        )
                        self.polarization.expansion_level = ExpansionLevel.Vector
                        self.polarization.index = None
                        if destructive:
                            self.fock._set_measured()
                        else:
                            self.fock.state = outcomes[self.fock]
                            self.fock.expansion_level = ExpansionLevel.Label
                            self.fock.index = None
                else:
                    if self.fock.index == 0:
                        self.fock.state = jnp.einsum("ijk->ik", ps)
                    else:
                        self.fock.state = jnp.einsum("ijk->jk", ps)
                    self.fock.expansion_level = ExpansionLevel.Vector
                    self.fock.index = None

                    if self.polarization.index == 0:
                        self.polarization.state = jnp.einsum("ijk->ik", ps)
                    else:
                        self.polarization.state = jnp.einsum("ijk->jk", ps)
                    self.polarization.expansion_level = ExpansionLevel.Vector
                    self.polarization.index = None
                    if destructive:
                        self._set_measured()
                        self.polarization._set_measured()
                        self.fock._set_measured()
            if self.expansion_level == ExpansionLevel.Matrix:
                if separate_measurement and len(states) == 1:
                    if self.fock not in states:
                        if self.fock.index == 0:
                            self.fock.state = jnp.einsum("abcb->ac", ps)
                        elif self.fock.index == 1:
                            self.fock.state = jnp.einsum("abac->bc", ps)
                        self.fock.expansion_level = ExpansionLevel.Matrix
                        self.fock.index = None
                        if destructive:
                            self.polarization._set_measured()
                    if self.polarization not in states:
                        if self.polarization.index == 0:
                            self.polarization.state = jnp.einsum("abcb->ac", ps)
                        elif self.polarization.index == 1:
                            self.polarization.state = jnp.einsum("abac->bc", ps)
                        self.polarization.expansion_level = ExpansionLevel.Matrix
                        self.polarization.index = None
                        if destructive:
                            self.fock._set_measured()
                else:
                    if self.fock.index == 0:
                        self.fock.state = jnp.einsum("ikjk->ij", ps)
                    else:
                        self.fock.state = jnp.einsum("kikj->ij", ps)
                    self.fock.expansion_level = ExpansionLevel.Matrix
                    self.fock.index = None
                    if self.polarization.index == 0:
                        self.polarization.state = jnp.einsum("ikjk->ij", ps)
                    else:
                        self.polarization.state = jnp.einsum("kikj->ij", ps)
                    self.polarization.expansion_level = ExpansionLevel.Matrix
                    self.polarization.index = None
                    if destructive:
                        self._set_measured()
                        self.fock._set_measured()
                        self.polarization._set_measured()
            self.polarization.contract()
            self.fock.contract()

        if destructive:
            self._set_measured()
        return outcomes

    def measure_POVM(
        self,
        operators: List[Union[np.ndarray, jnp.ndarray]],
        *states: "BaseState",
        destructive: bool = True,
    ) -> Tuple[int, Dict["BaseState", int]]:
        """
        Positive Operation-Valued Measurement
        The measured state is destroyed (discarded) by default. If not, then
        it is affected by the measurement, but not discarded. If measuring
        two spaces this method automatically combines the two spaces if
        not already combined.

        Parameters
        ----------
        operators: List[Union[np.ndarray, jnp.ndarray]]
        *states:Tuple[Union[np.ndarray, jnp.ndarray],
                     Optional[Union[np.ndarray, jnp.ndarray]]
            States on which the POVM measurement should be carried out,
            Order of the states must resemble order of the operator tensoring
        destructive: bool
            If True then after the measurement the density matrix is discarded

        Returns
        -------
        int
            The index of the measurement corresponding to the outcome
        """
        from photon_weave.state.fock import Fock
        from photon_weave.state.polarization import Polarization

        if self.measured:
            raise ValueError("This envelope was already measured")

>>>>>>> f4605147
        # Check the validity of the given states
        if len(states) == 2:
            if (isinstance(states[0], Fock) and isinstance(states[1], Fock)) or (
                isinstance(states[0], Polarization)
                and isinstance(states[1], Polarization)
            ):
                raise ValueError("Given states have to be unique")
        elif len(states) > 2:
            raise ValueError("Too many states given")
        for s in states:
            if s is not self.polarization and s is not self.fock:
                raise ValueError(
                    "Given states have to be members of the envelope, "
                    "use env.fock and env.polarization"
                )

        # Handle partial uncombined measurement
        if len(states) == 1 and self.state is None:
            if isinstance(states[0], Fock):
                outcome = self.fock.measure_POVM(operators, destructive=destructive)
            elif isinstance(states[0], Polarization):
                outcome = self.polarization.measure_POVM(
                    operators, destructive=destructive
                )
            return outcome

        # Handle the measurement if the state is in composite envelope product state
        if self.composite_envelope_id is not None:
            assert self.composite_envelope is not None
            return self.composite_envelope.measure_POVM(operators, *states)

        # Expand to matrix state if not alreay in it
        assert isinstance(self.expansion_level, ExpansionLevel)
        while self.expansion_level < ExpansionLevel.Matrix:
            self.expand()

        self.reorder(*states)
        C = Config()

        if len(states) == 2 and self.state is None:
            self.combine()

        reshape_shape = [-1, -1]
        assert isinstance(self.fock.index, int) and isinstance(
            self.polarization.index, int
        )
        reshape_shape[self.fock.index] = self.fock.dimensions
        reshape_shape[self.polarization.index] = self.polarization.dimensions

        assert isinstance(self.state, jnp.ndarray)
        ps = self.state.reshape([*reshape_shape, *reshape_shape]).transpose(
            [0, 2, 1, 3]
        )

        # Handle POVM measurement when both spaces are measured
        if len(states) == 2:
            # Check if the dimensions match
            for op in operators:
                assert op.shape == (self.dimensions, self.dimensions)

            # Produce einsum str
            einsum = "eacf,abcd,gbhd->egfh"
            # Compute probabilities
            probabilities = []
            for op in operators:
                op = op.reshape([*reshape_shape, *reshape_shape]).transpose(
                    [0, 2, 1, 3]
<<<<<<< HEAD
                )
                prob_state = (
                    jnp.einsum(einsum, op, ps, jnp.conj(op))
                    .transpose([0, 2, 1, 3])
                    .reshape(self.dimensions, self.dimensions)
                )
                probabilities.append(jnp.trace(prob_state).real)

            probs = jnp.array(probabilities) / jnp.sum(jnp.array(probabilities))
            key = C.random_key

            choice = int(
                jax.random.choice(key, a=jnp.arange(len(operators)), p=jnp.array(probs))
            )

            # Constructing post measurement state
            op = (
                operators[choice]
                .reshape([*reshape_shape, *reshape_shape])
                .transpose([0, 2, 1, 3])
            )
            self.state = (
                jnp.einsum(einsum, op, ps, np.conj(op))
                .transpose([0, 2, 1, 3])
                .reshape((self.dimensions, self.dimensions))
            )
            self.state = self.state / jnp.trace(self.state)
            if destructive:
                self._set_measured()
                self.fock._set_measured()
                self.polarization._set_measured()
            return (choice, {})
        elif len(states) == 1:
            # Check the dimensions of the operators
            for op in operators:
                assert op.shape == (states[0].dimensions, states[0].dimensions)

            einsum = "ea,abcd,fb->efcd"
            einsum_trace = "abcc->ab"

            # Compute probabilities
            probabilities = []
            for op in operators:
                prob_state = jnp.einsum(einsum, op, ps, jnp.conj(op))
                subspace = jnp.einsum(einsum_trace, prob_state)
                probabilities.append(jnp.trace(subspace).real)
            probs = jnp.array(probabilities) / jnp.sum(jnp.array(probabilities))
            key = C.random_key
            choice = int(jax.random.choice(key, a=jnp.arange(len(operators)), p=probs))
            # Constructing post measurement state
            op = operators[choice]
            self.state = (
                jnp.einsum(einsum, op, ps, jnp.conj(op))
                .transpose([0, 2, 1, 3])
                .reshape(self.dimensions, self.dimensions)
            )
            self.state = self.state / jnp.trace(self.state)

            if destructive:
                other_state = (
                    self.fock if states[0] is self.polarization else self.polarization
                )
=======
                )
                prob_state = (
                    jnp.einsum(einsum, op, ps, jnp.conj(op))
                    .transpose([0, 2, 1, 3])
                    .reshape(self.dimensions, self.dimensions)
                )
                probabilities.append(jnp.trace(prob_state).real)

            probs = jnp.array(probabilities) / jnp.sum(jnp.array(probabilities))
            key = C.random_key

            choice = int(
                jax.random.choice(key, a=jnp.arange(len(operators)), p=jnp.array(probs))
            )

            # Constructing post measurement state
            op = (
                operators[choice]
                .reshape([*reshape_shape, *reshape_shape])
                .transpose([0, 2, 1, 3])
            )
            self.state = (
                jnp.einsum(einsum, op, ps, np.conj(op))
                .transpose([0, 2, 1, 3])
                .reshape((self.dimensions, self.dimensions))
            )
            self.state = self.state / jnp.trace(self.state)
            if destructive:
                self._set_measured()
                self.fock._set_measured()
                self.polarization._set_measured()
            return (choice, {})
        elif len(states) == 1:
            # Check the dimensions of the operators
            for op in operators:
                assert op.shape == (states[0].dimensions, states[0].dimensions)

            einsum = "ea,abcd,fb->efcd"
            einsum_trace = "abcc->ab"

            # Compute probabilities
            probabilities = []
            for op in operators:
                prob_state = jnp.einsum(einsum, op, ps, jnp.conj(op))
                subspace = jnp.einsum(einsum_trace, prob_state)
                probabilities.append(jnp.trace(subspace).real)
            probs = jnp.array(probabilities) / jnp.sum(jnp.array(probabilities))
            key = C.random_key
            choice = int(jax.random.choice(key, a=jnp.arange(len(operators)), p=probs))
            # Constructing post measurement state
            op = operators[choice]
            self.state = (
                jnp.einsum(einsum, op, ps, jnp.conj(op))
                .transpose([0, 2, 1, 3])
                .reshape(self.dimensions, self.dimensions)
            )
            self.state = self.state / jnp.trace(self.state)

            if destructive:
                other_state = (
                    self.fock if states[0] is self.polarization else self.polarization
                )
>>>>>>> f4605147
                ps = self.state.reshape([*reshape_shape, *reshape_shape]).transpose(
                    [0, 2, 1, 3]
                )
                assert isinstance(other_state, Fock) or isinstance(
                    other_state, Polarization
                )
                other_state.state = jnp.einsum("aabc->bc", ps)
                other_state.index = None
                other_state.expansion_level = ExpansionLevel.Matrix
                other_state.contract()
                states[0]._set_measured()
                self._set_measured()
            return (choice, {})
        # Should not come to this
        return (-1, {})  # pragma: no cover

    def apply_kraus(
        self, operators: List[Union[np.ndarray, jnp.ndarray]], *states: "BaseState"
    ) -> None:
        """
        Apply Kraus operator to the envelope.

        Parameters
        ----------
        operators: List[Union[np.ndarray, jnp.ndarray]]
            List of Kraus operators
        states:
            List of states in the same order as the tensoring of operators
        """
        from photon_weave.state.fock import Fock
        from photon_weave.state.polarization import Polarization

        if len(states) == 2:
            if (isinstance(states[0], Fock) and isinstance(states[1], Fock)) or (
                isinstance(states[0], Polarization)
                and isinstance(states[1], Polarization)
            ):
                raise ValueError("Given states have to be unique")
        elif len(states) > 2:
            raise ValueError("Too many states given")
        for s in states:
            if s is not self.polarization and s is not self.fock:
                raise ValueError(
                    "Given states have to be members of the envelope, "
                    "use env.fock and env.polarization"
                )

        # If any of the states is in bigger product state apply the kraus there
        if self.state is None and any(isinstance(s.index, tuple) for s in states):
            assert self.composite_envelope_id is not None
            assert isinstance(self.composite_envelope, CompositeEnvelope)
            self.composite_envelope.apply_kraus(operators, *states)
            return

        # Handle partial application
        if len(states) == 1 and self.state is None:
            if isinstance(states[0], Fock):
                self.fock.apply_kraus(operators)
            elif isinstance(states[0], Polarization):
                self.polarization.apply_kraus(operators)
            return

        # Combine the states if Kraus operators are applied to both states
        if self.state is None:
            self.combine()

        # Reorder
        self.reorder(*states)

        # Kraus operators are only applied to the density matrices
        assert isinstance(self.expansion_level, ExpansionLevel)
        while self.expansion_level < ExpansionLevel.Matrix:
            self.expand()

        dim = int(jnp.prod(jnp.array([s.dimensions for s in states])))
        for op in operators:
            if op.shape != (dim, dim):
                raise ValueError("Kraus operator has incorrect dimension")

        if not kraus_identity_check(operators):
            raise ValueError(
                "Kraus operators do not sum to the identity sum K^dagg K != I"
<<<<<<< HEAD
            )

        if len(states) == 2:
            # Apply the operator fully
            assert isinstance(self.state, jnp.ndarray)
            resulting_state = jnp.zeros_like(self.state)
            for op in operators:
                resulting_state += jnp.einsum(
                    "ab,bc,dc->ad", op, self.state, np.conj(op)
                )
            self.state = resulting_state

        if len(states) == 1:
            assert isinstance(self.fock.index, int)
            assert isinstance(self.polarization.index, int)
            assert isinstance(self.state, jnp.ndarray)
            reshape_shape = [-1, -1]
            reshape_shape[self.fock.index] = self.fock.dimensions
            reshape_shape[self.polarization.index] = self.polarization.dimensions

            ps = self.state.reshape([*reshape_shape, *reshape_shape]).transpose(
                [0, 2, 1, 3]
            )
            resulting_state = jnp.zeros_like(ps)
            for op in operators:
                resulting_state += jnp.einsum("ea,abcd,fb->efcd", op, ps, np.conj(op))

            self.state = resulting_state.transpose([0, 2, 1, 3]).reshape(
                self.dimensions, self.dimensions
            )

        self.contract()

    def reorder(self, *states: "BaseState") -> None:
        """
        Changes the order of states in the product state

        Parameters
        ----------
        *states: BaseState
            new order of states
        """
        from photon_weave.state.fock import Fock
        from photon_weave.state.polarization import Polarization

        states_list = list(states)
        if len(states_list) == 2:
            if (
                isinstance(states_list[0], Fock) and isinstance(states_list[1], Fock)
            ) or (
                isinstance(states_list[0], Polarization)
                and isinstance(states_list[1], Polarization)
            ):
                raise ValueError("Given states have to be unique")
        elif len(states_list) > 2:
            raise ValueError("Too many states given")

        for s in states_list:
            if s not in [self.polarization, self.fock]:
                raise ValueError(
                    "Given states have to be members of the envelope, "
                    "use env.fock and env.polarization"
                )

        if self.state is None:
            logger.info("States not combined noting to do", self.uid)
            return
        if len(states_list) == 1:
            if states_list[0] is self.fock:
                states_list.append(self.polarization)
            elif states_list[0] is self.polarization:
                states_list.append(self.fock)

        assert isinstance(self.fock.index, int)
        assert isinstance(self.polarization.index, int)
        assert isinstance(self.fock.dimensions, int)
        current_order: List[Optional[Any]] = [None, None]
        current_order[self.fock.index] = self.fock
        current_order[self.polarization.index] = self.polarization

        if current_order[0] is states_list[0] and current_order[1] is states_list[1]:
            logger.info("States already in correct order", self.uid)
            return

        current_shape = [0, 0]
        current_shape[self.fock.index] = self.fock.dimensions
        current_shape[self.polarization.index] = 2

        if self.expansion_level == ExpansionLevel.Vector:
            assert isinstance(self.state, jnp.ndarray)
            assert self.state.shape == (self.dimensions, 1)
            tmp_vector = self.state.reshape((current_shape[0], current_shape[1]))
            tmp_vector = jnp.transpose(tmp_vector, (1, 0))
            self.state = tmp_vector.reshape(-1, 1)
            self.fock.index, self.polarization.index = (
                self.polarization.index,
                self.fock.index,
            )
        elif self.expansion_level == ExpansionLevel.Matrix:
            assert isinstance(self.state, jnp.ndarray)
            assert self.state.shape == (self.dimensions, self.dimensions)
            tmp_matrix = self.state.reshape(
                current_shape[0], current_shape[1], current_shape[0], current_shape[1]
            )
            tmp_matrix = jnp.transpose(tmp_matrix, (1, 0, 3, 2))
            self.state = tmp_matrix.reshape(
                (current_shape[0] * current_shape[1] for i in range(2))
            )
            self.fock.index, self.polarization.index = (
                self.polarization.index,
                self.fock.index,
            )

=======
            )

        if len(states) == 2:
            # Apply the operator fully
            assert isinstance(self.state, jnp.ndarray)
            resulting_state = jnp.zeros_like(self.state)
            for op in operators:
                resulting_state += jnp.einsum(
                    "ab,bc,dc->ad", op, self.state, np.conj(op)
                )
            self.state = resulting_state

        if len(states) == 1:
            assert isinstance(self.fock.index, int)
            assert isinstance(self.polarization.index, int)
            assert isinstance(self.state, jnp.ndarray)
            reshape_shape = [-1, -1]
            reshape_shape[self.fock.index] = self.fock.dimensions
            reshape_shape[self.polarization.index] = self.polarization.dimensions

            ps = self.state.reshape([*reshape_shape, *reshape_shape]).transpose(
                [0, 2, 1, 3]
            )
            resulting_state = jnp.zeros_like(ps)
            for op in operators:
                resulting_state += jnp.einsum("ea,abcd,fb->efcd", op, ps, np.conj(op))

            self.state = resulting_state.transpose([0, 2, 1, 3]).reshape(
                self.dimensions, self.dimensions
            )

        self.contract()

    def reorder(self, *states: "BaseState") -> None:
        """
        Changes the order of states in the product state

        Parameters
        ----------
        *states: BaseState
            new order of states
        """
        from photon_weave.state.fock import Fock
        from photon_weave.state.polarization import Polarization

        states_list = list(states)
        if len(states_list) == 2:
            if (
                isinstance(states_list[0], Fock) and isinstance(states_list[1], Fock)
            ) or (
                isinstance(states_list[0], Polarization)
                and isinstance(states_list[1], Polarization)
            ):
                raise ValueError("Given states have to be unique")
        elif len(states_list) > 2:
            raise ValueError("Too many states given")

        for s in states_list:
            if s not in [self.polarization, self.fock]:
                raise ValueError(
                    "Given states have to be members of the envelope, "
                    "use env.fock and env.polarization"
                )

        if self.state is None:
            logger.info("States not combined noting to do", self.uid)
            return
        if len(states_list) == 1:
            if states_list[0] is self.fock:
                states_list.append(self.polarization)
            elif states_list[0] is self.polarization:
                states_list.append(self.fock)

        assert isinstance(self.fock.index, int)
        assert isinstance(self.polarization.index, int)
        assert isinstance(self.fock.dimensions, int)
        current_order: List[Optional[Any]] = [None, None]
        current_order[self.fock.index] = self.fock
        current_order[self.polarization.index] = self.polarization

        if current_order[0] is states_list[0] and current_order[1] is states_list[1]:
            logger.info("States already in correct order", self.uid)
            return

        current_shape = [0, 0]
        current_shape[self.fock.index] = self.fock.dimensions
        current_shape[self.polarization.index] = 2

        if self.expansion_level == ExpansionLevel.Vector:
            assert isinstance(self.state, jnp.ndarray)
            assert self.state.shape == (self.dimensions, 1)
            tmp_vector = self.state.reshape((current_shape[0], current_shape[1]))
            tmp_vector = jnp.transpose(tmp_vector, (1, 0))
            self.state = tmp_vector.reshape(-1, 1)
            self.fock.index, self.polarization.index = (
                self.polarization.index,
                self.fock.index,
            )
        elif self.expansion_level == ExpansionLevel.Matrix:
            assert isinstance(self.state, jnp.ndarray)
            assert self.state.shape == (self.dimensions, self.dimensions)
            tmp_matrix = self.state.reshape(
                current_shape[0], current_shape[1], current_shape[0], current_shape[1]
            )
            tmp_matrix = jnp.transpose(tmp_matrix, (1, 0, 3, 2))
            self.state = tmp_matrix.reshape(
                (current_shape[0] * current_shape[1] for i in range(2))
            )
            self.fock.index, self.polarization.index = (
                self.polarization.index,
                self.fock.index,
            )

>>>>>>> f4605147
    def contract(
        self, final: ExpansionLevel = ExpansionLevel.Vector, tol: float = 1e-6
    ) -> None:
        """
        Attempts to contract the representation to the level defined in `final`argument.

        Parameters
        ----------
        final: ExpansionLevel
            Expected expansion level after contraction
        tol: float
            Tolerance when comparing matrices
        """
        # Will not attempt to contract past vector
        # final = ExpansionLevel.Vector
        assert isinstance(self.state, jnp.ndarray)
        assert self.state.shape == (self.dimensions, self.dimensions)
        state_squared = jnp.matmul(self.state, self.state)
        state_trace = jnp.trace(state_squared)
        if jnp.abs(state_trace - 1) < tol:
            # The state is pure
            eigenvalues, eigenvectors = jnp.linalg.eigh(self.state)
            # close_to_one = jnp.isclose(eigenvalues, 1.0, atol=tol)
            pure_state_index = jnp.argmax(jnp.abs(eigenvalues - 1.0) < tol)
            assert pure_state_index is not None, "pure_state_index should not be None"
            self.state = eigenvectors[:, pure_state_index].reshape(-1, 1)
            # Normalizing the phase
            assert self.state is not None, "self.state should not be None"
            phase = jnp.exp(-1j * jnp.angle(self.state[0]))
            self.state = self.state * phase
            self.expansion_level = ExpansionLevel.Vector

    def _set_measured(self, remove_composite: bool = True) -> None:
        if self.composite_envelope is not None and remove_composite:
            self.composite_envelope.envelopes.remove(self)
            self.composite_envelope_id = None
        self.measured = True
        self.state = None

    def trace_out(
        self, *states: "BaseState"
    ) -> Union[jnp.ndarray, int, "PolarizationLabel"]:
        """
        Traces out the system, returning only the given states,
        if states are not in the same product space, then they
        are combined.

        Parameters
        ----------
        *states: BaseState
            The given states will be returned in the given
            order (tensoring order), with the rest traced out
        """
        from photon_weave.state.fock import Fock
        from photon_weave.state.polarization import Polarization, PolarizationLabel

        if self.composite_envelope is not None:
            assert isinstance(self.composite_envelope, CompositeEnvelope)
            return self.composite_envelope.trace_out(*states)

        if self.state is None and self.composite_envelope is None:
            if len(states) == 1:
                assert isinstance(states[0], (Polarization, Fock))
                assert isinstance(
                    states[0].state, (int, PolarizationLabel, jnp.ndarray)
                )
                return states[0].state
            elif len(states) == 2:
                self.combine()

        self.reorder(*states)

        assert isinstance(self.fock.index, int)
        assert isinstance(self.polarization.index, int)
<<<<<<< HEAD

        reshape_shape = [-1, -1]
        reshape_shape[self.fock.index] = self.fock.dimensions
        reshape_shape[self.polarization.index] = self.polarization.dimensions
        state_order: List[Optional[Any]] = [None, None]
        state_order[self.fock.index] = self.fock
        state_order[self.polarization.index] = self.polarization

=======

        reshape_shape = [-1, -1]
        reshape_shape[self.fock.index] = self.fock.dimensions
        reshape_shape[self.polarization.index] = self.polarization.dimensions
        state_order: List[Optional[Any]] = [None, None]
        state_order[self.fock.index] = self.fock
        state_order[self.polarization.index] = self.polarization

>>>>>>> f4605147
        if self.expansion_level == ExpansionLevel.Vector:
            assert isinstance(self.state, jnp.ndarray)
            assert self.state.shape == (self.dimensions, 1)
            reshape_shape.append(1)
            ps = self.state.reshape(reshape_shape)

            # Construct Einsum string
            c1 = itertools.count(start=0)
            einsum_list_list: List[List[int]] = [[], []]
            einsum_to = next(c1)

            for s in state_order:
                if s not in states:
                    c = einsum_to
                else:
                    c = next(c1)
                einsum_list_list[0].append(c)
                if s in states:
                    einsum_list_list[1].append(c)
            c = next(c1)
            einsum_list_list[0].append(c)
            einsum_list_list[1].append(c)
            einsum_list_str = [
                "".join([chr(97 + x) for x in s]) for s in einsum_list_list
            ]
            einsum = f"{einsum_list_str[0]}->{einsum_list_str[1]}"
            ps = jnp.einsum(einsum, ps)

            dim = int(jnp.prod(jnp.array([s.dimensions for s in states])))
            return ps.reshape(dim, 1)

        if self.expansion_level == ExpansionLevel.Matrix:
            assert isinstance(self.state, jnp.ndarray)
            assert self.state.shape == (self.dimensions, self.dimensions)

            ps = self.state.reshape([*reshape_shape, *reshape_shape]).transpose(
                [0, 2, 1, 3]
            )

            # Construct einsum str
            c1 = itertools.count(start=0)
            einsum_list_list = [[], []]
            einsum_to = next(c1)
            for s in state_order:
                for i in range(2):
                    if s not in states:
                        c = einsum_to
                    else:
                        c = next(c1)
                    einsum_list_list[0].append(c)
                    if s in states:
                        einsum_list_list[1].append(c)
            einsum_list_str = [
                "".join([chr(97 + x) for x in s]) for s in einsum_list_list
            ]
            einsum = f"{einsum_list_str[0]}->{einsum_list_str[1]}"

            ps = jnp.einsum(einsum, ps)
            dim = int(jnp.prod(jnp.array([s.dimensions for s in states])))
            if len(states) == 2:
                ps = ps.transpose([0, 2, 1, 3])
            return ps.reshape((dim, dim))
        # Should not come to this
        return jnp.ndarray([[1]])  # pragma: no cover

    def overlap_integral(self, other: Envelope, delay: float, n: float = 1) -> float:
        r"""
        Given delay in [seconds] this method computes overlap of temporal
        profiles between this envelope and other envelope.

        Args:
        self (Envelope): Self
        other (Envelope): Other envelope to compute overlap with
        delay (float): Delay of the `other`after self
        Returns:
        float: overlap factor
        """
        f1 = self.temporal_profile.get_function(
            t_a=0, omega_a=(C0 / n) / self.wavelength
        )
        f2 = other.temporal_profile.get_function(
            t_a=delay, omega_a=(C0 / n) / other.wavelength
        )
        integrand = lambda x: np.conj(f1(x)) * f2(x)
        result, _ = quad(integrand, -np.inf, np.inf)

        return result

    def resize_fock(self, new_dimensions: int) -> bool:
        """
        Adjusts the dimension of the fock in the envelope.

        Parameters
        ----------
        new_dimensions: int
            New dimensions to resize to
<<<<<<< HEAD

        Returns
        -------
        bool
            True if resizing succeeded
        """

        if self.state is None:
            return self.fock.resize(new_dimensions)

        reshape_shape = [-1, -1]
        assert isinstance(self.fock.dimensions, int)
        assert isinstance(self.fock.index, int)
        assert isinstance(self.polarization.dimensions, int)
        assert isinstance(self.polarization.index, int)
        reshape_shape[self.fock.index] = self.fock.dimensions
        reshape_shape[self.polarization.index] = self.polarization.dimensions

        if self.expansion_level == ExpansionLevel.Vector:
            assert isinstance(self.state, jnp.ndarray)
            assert self.state.shape == (self.dimensions, 1)
            reshape_shape.append(1)
            ps = self.state.reshape(reshape_shape)
            if new_dimensions > self.fock.dimensions:
                padding = new_dimensions - self.fock.dimensions
                pad_config = [(0, 0) for _ in range(ps.ndim)]
                pad_config[self.fock.index] = (0, padding)
                ps = jnp.pad(ps, pad_config, mode="constant", constant_values=0)
                self.state = ps.reshape(-1, 1)
                self.fock.dimensions = new_dimensions
                return True
            if new_dimensions < self.fock.dimensions:
                to = self.trace_out(self.fock)
                assert isinstance(to, jnp.ndarray)
                num_quanta = num_quanta_vector(to)
                if num_quanta >= new_dimensions:
                    # Cannot hrink because amplitues exist beyond new_dimensions
                    return False
                slices = [slice(None)] * ps.ndim
                slices[self.fock.index] = slice(0, new_dimensions)
                ps = ps[tuple(slices)]
                self.state = ps.reshape(-1, 1)
                self.fock.dimensions = new_dimensions
                return True
        if self.expansion_level == ExpansionLevel.Matrix:
            assert isinstance(self.state, jnp.ndarray)
            assert self.state.shape == (self.dimensions, self.dimensions)
            ps = self.state.reshape([*reshape_shape, *reshape_shape]).transpose(
                [0, 2, 1, 3]
            )
            if new_dimensions > self.fock.dimensions:
                padding = new_dimensions - self.fock.dimensions
                pad_config = [(0, 0) for _ in range(ps.ndim)]
                pad_config[self.fock.index * 2] = (0, padding)
                pad_config[self.fock.index * 2 + 1] = (0, padding)

                ps = jnp.pad(ps, pad_config, mode="constant", constant_values=0)
                self.fock.dimensions = new_dimensions
                ps = ps.transpose([0, 2, 1, 3])
                self.state = ps.reshape((self.dimensions, self.dimensions))
                return True
            if new_dimensions <= self.fock.dimensions:
                to = self.trace_out(self.fock)
                assert isinstance(to, jnp.ndarray)
                num_quanta = num_quanta_matrix(to)
                if num_quanta >= new_dimensions:
                    return False
                slices = [slice(None)] * ps.ndim
                slices[self.fock.index * 2] = slice(0, new_dimensions)
                slices[self.fock.index * 2 + 1] = slice(0, new_dimensions)

                ps = ps[tuple(slices)]
                ps = ps.transpose([0, 2, 1, 3])
                self.fock.dimensions = new_dimensions
                self.state = ps.reshape((self.dimensions, self.dimensions))
                return True
        return False  # pragma: no cover

    def apply_operation(
        self, operation: "Operation", *states: Union["Fock", "Polarization"]
    ) -> None:
        """
        Applies given operation to the correct state

        Parameters
        ----------
        operation: Operation
            Operation to be applied to the state
        state: Union[Fock, Polarization]
            The state to which the operator should be applied to
        """

        from photon_weave.operation.fock_operation import FockOperationType
        from photon_weave.operation.polarization_operation import (
            PolarizationOperationType,
        )
        from photon_weave.state.fock import Fock
        from photon_weave.state.polarization import Polarization

        # Check that correct operation is applied to the correct system
        if isinstance(operation._operation_type, FockOperationType):
            if not isinstance(states[0], Fock):
                raise ValueError(
                    "Cannot apply {type(operation._operation_type)} to "
                    f"{type(states[0])}"
                )
        if isinstance(operation._operation_type, PolarizationOperationType):
            if not isinstance(states[0], Polarization):
                raise ValueError(
                    "Cannot apply {type(operation._operation_type)} to "
                    f"{type(states[0])}"
                )

        if self.state is None:
            states[0].apply_operation(operation)
            return

        self.reorder(*states)

        if isinstance(operation._operation_type, FockOperationType) and isinstance(
            states[0], Fock
        ):
            to = self.fock.trace_out()
            assert isinstance(to, jnp.ndarray)
            operation.compute_dimensions(states[0]._num_quanta, to)
            states[0].resize(operation.dimensions[0])
        elif isinstance(
            operation._operation_type, PolarizationOperationType
        ) and isinstance(states[0], Polarization):
            # Given arguments 0,0 don't have an effect
            operation.compute_dimensions([0], jnp.array([0]))

        reshape_shape = [-1, -1]
        assert isinstance(self.fock.index, int)
        assert isinstance(self.fock.dimensions, int)
        assert isinstance(self.polarization.index, int)
        assert isinstance(self.polarization.dimensions, int)
        reshape_shape[self.fock.index] = self.fock.dimensions
        reshape_shape[self.polarization.index] = self.polarization.dimensions

        if self.expansion_level == ExpansionLevel.Vector:
            assert isinstance(self.state, jnp.ndarray)
            assert self.state.shape == (self.dimensions, 1)
            reshape_shape.append(1)

            ps = self.state.reshape(reshape_shape)

=======

        Returns
        -------
        bool
            True if resizing succeeded
        """

        if self.state is None:
            return self.fock.resize(new_dimensions)

        reshape_shape = [-1, -1]
        assert isinstance(self.fock.dimensions, int)
        assert isinstance(self.fock.index, int)
        assert isinstance(self.polarization.dimensions, int)
        assert isinstance(self.polarization.index, int)
        reshape_shape[self.fock.index] = self.fock.dimensions
        reshape_shape[self.polarization.index] = self.polarization.dimensions

        if self.expansion_level == ExpansionLevel.Vector:
            assert isinstance(self.state, jnp.ndarray)
            assert self.state.shape == (self.dimensions, 1)
            reshape_shape.append(1)
            ps = self.state.reshape(reshape_shape)
            if new_dimensions > self.fock.dimensions:
                padding = new_dimensions - self.fock.dimensions
                pad_config = [(0, 0) for _ in range(ps.ndim)]
                pad_config[self.fock.index] = (0, padding)
                ps = jnp.pad(ps, pad_config, mode="constant", constant_values=0)
                self.state = ps.reshape(-1, 1)
                self.fock.dimensions = new_dimensions
                return True
            if new_dimensions < self.fock.dimensions:
                to = self.trace_out(self.fock)
                assert isinstance(to, jnp.ndarray)
                num_quanta = num_quanta_vector(to)
                if num_quanta >= new_dimensions:
                    # Cannot hrink because amplitues exist beyond new_dimensions
                    return False
                slices = [slice(None)] * ps.ndim
                slices[self.fock.index] = slice(0, new_dimensions)
                ps = ps[tuple(slices)]
                self.state = ps.reshape(-1, 1)
                self.fock.dimensions = new_dimensions
                return True
        if self.expansion_level == ExpansionLevel.Matrix:
            assert isinstance(self.state, jnp.ndarray)
            assert self.state.shape == (self.dimensions, self.dimensions)
            ps = self.state.reshape([*reshape_shape, *reshape_shape]).transpose(
                [0, 2, 1, 3]
            )
            if new_dimensions > self.fock.dimensions:
                padding = new_dimensions - self.fock.dimensions
                pad_config = [(0, 0) for _ in range(ps.ndim)]
                pad_config[self.fock.index * 2] = (0, padding)
                pad_config[self.fock.index * 2 + 1] = (0, padding)

                ps = jnp.pad(ps, pad_config, mode="constant", constant_values=0)
                self.fock.dimensions = new_dimensions
                ps = ps.transpose([0, 2, 1, 3])
                self.state = ps.reshape((self.dimensions, self.dimensions))
                return True
            if new_dimensions <= self.fock.dimensions:
                to = self.trace_out(self.fock)
                assert isinstance(to, jnp.ndarray)
                num_quanta = num_quanta_matrix(to)
                if num_quanta >= new_dimensions:
                    return False
                slices = [slice(None)] * ps.ndim
                slices[self.fock.index * 2] = slice(0, new_dimensions)
                slices[self.fock.index * 2 + 1] = slice(0, new_dimensions)

                ps = ps[tuple(slices)]
                ps = ps.transpose([0, 2, 1, 3])
                self.fock.dimensions = new_dimensions
                self.state = ps.reshape((self.dimensions, self.dimensions))
                return True
        return False  # pragma: no cover

    def apply_operation(
        self, operation: "Operation", *states: Union["Fock", "Polarization"]
    ) -> None:
        """
        Applies given operation to the correct state

        Parameters
        ----------
        operation: Operation
            Operation to be applied to the state
        state: Union[Fock, Polarization]
            The state to which the operator should be applied to
        """

        from photon_weave.operation.fock_operation import FockOperationType
        from photon_weave.operation.polarization_operation import (
            PolarizationOperationType,
        )
        from photon_weave.state.fock import Fock
        from photon_weave.state.polarization import Polarization

        # Check that correct operation is applied to the correct system
        if isinstance(operation._operation_type, FockOperationType):
            if not isinstance(states[0], Fock):
                raise ValueError(
                    "Cannot apply {type(operation._operation_type)} to "
                    f"{type(states[0])}"
                )
        if isinstance(operation._operation_type, PolarizationOperationType):
            if not isinstance(states[0], Polarization):
                raise ValueError(
                    "Cannot apply {type(operation._operation_type)} to "
                    f"{type(states[0])}"
                )

        if self.state is None:
            states[0].apply_operation(operation)
            return

        self.reorder(*states)

        if isinstance(operation._operation_type, FockOperationType) and isinstance(
            states[0], Fock
        ):
            to = self.fock.trace_out()
            assert isinstance(to, jnp.ndarray)
            operation.compute_dimensions(states[0]._num_quanta, to)
            states[0].resize(operation.dimensions[0])
        elif isinstance(
            operation._operation_type, PolarizationOperationType
        ) and isinstance(states[0], Polarization):
            # Given arguments 0,0 don't have an effect
            operation.compute_dimensions([0], jnp.array([0]))

        reshape_shape = [-1, -1]
        assert isinstance(self.fock.index, int)
        assert isinstance(self.fock.dimensions, int)
        assert isinstance(self.polarization.index, int)
        assert isinstance(self.polarization.dimensions, int)
        reshape_shape[self.fock.index] = self.fock.dimensions
        reshape_shape[self.polarization.index] = self.polarization.dimensions

        if self.expansion_level == ExpansionLevel.Vector:
            assert isinstance(self.state, jnp.ndarray)
            assert self.state.shape == (self.dimensions, 1)
            reshape_shape.append(1)

            ps = self.state.reshape(reshape_shape)

>>>>>>> f4605147
            # state is reordered, so the state operated on is in the first state
            ps = jnp.einsum("ij,jkl->ikl", operation.operator, ps)
            if not jnp.any(jnp.abs(ps) > 0):
                raise ValueError(
                    "The state is entirely composed of zeros, is |0⟩ attempted "
                    "to be annihilated?"
                )
            if operation.renormalize:
                ps = ps / jnp.linalg.norm(ps)
            self.state = ps.reshape((-1, 1))
            return
        if self.expansion_level == ExpansionLevel.Matrix:
            assert isinstance(self.state, jnp.ndarray)
            assert self.state.shape == (self.dimensions, self.dimensions)
            ps = self.state.reshape([*reshape_shape, *reshape_shape]).transpose(
                [0, 2, 1, 3]
            )

            ps = jnp.einsum(
                "ij,jklm,nk->inlm", operation.operator, ps, jnp.conj(operation.operator)
            )

            ps = ps.transpose([0, 2, 1, 3])
            ps = ps.reshape(self.dimensions, self.dimensions)
            if not jnp.any(jnp.abs(ps) > 0):
                raise ValueError(
                    "The state is entirely composed of zeros, "
                    "is |0⟩ attempted to be annihilated?"
                )
            if operation.renormalize:
                ps = ps / jnp.linalg.norm(ps)
            self.state = ps.reshape((self.dimensions, self.dimensions))

            C = Config()
            if C.contractions:
                self.contract()<|MERGE_RESOLUTION|>--- conflicted
+++ resolved
@@ -70,10 +70,6 @@
 
 
 class Envelope:
-<<<<<<< HEAD
-
-=======
->>>>>>> f4605147
     __slots__ = (
         "uid",
         "state",
@@ -90,11 +86,7 @@
         wavelength: float = 1550,
         fock: Optional["Fock"] = None,
         polarization: Optional["Polarization"] = None,
-<<<<<<< HEAD
-        temporal_profile: TemporalProfileInstance = default_temporal_profile
-=======
         temporal_profile: TemporalProfileInstance = default_temporal_profile,
->>>>>>> f4605147
     ):
         from photon_weave.state.fock import Fock
         from photon_weave.state.polarization import Polarization
@@ -155,12 +147,7 @@
                 formatted_row = "⎢ "
                 for num in row:
                     # Format real part
-<<<<<<< HEAD
-                    formatted_row += f"{num.real:+.2f} "  
-
-=======
                     formatted_row += f"{num.real:+.2f} "
->>>>>>> f4605147
                     if num.imag >= 0:
                         formatted_row += "+ "
                     else:
@@ -183,16 +170,9 @@
             formatted_matrix = ""
 
             for row in self.state:
-<<<<<<< HEAD
-                formatted_row = "⎢ "  
-                for num in row:
-                    formatted_row += f"{num.real:+.2f} "  
-
-=======
                 formatted_row = "⎢ "
                 for num in row:
                     formatted_row += f"{num.real:+.2f} "
->>>>>>> f4605147
                     if num.imag >= 0:
                         formatted_row += "+ "
                     else:
@@ -479,26 +459,16 @@
                     indices[self.polarization.index] = outcomes[self.polarization]
                     indices[self.polarization.index + 1] = outcomes[self.polarization]
                     ps = ps[tuple(indices)]
-<<<<<<< HEAD
 
                     post_measurement = jnp.zeros(
                         (self.polarization.dimensions, self.polarization.dimensions)
                     )
                     post_measurement = post_measurement.at[choice, choice].set(1)
 
-=======
-
-                    post_measurement = jnp.zeros(
-                        (self.polarization.dimensions, self.polarization.dimensions)
-                    )
-                    post_measurement = post_measurement.at[choice, choice].set(1)
-
->>>>>>> f4605147
                     if self.polarization.index == 0:
                         ps = jnp.einsum("ab,cd->abcd", post_measurement, ps)
                     else:
                         ps = jnp.einsum("ab,cd->abcd", ps, post_measurement)
-<<<<<<< HEAD
 
             # Handle post measurement processes
             ps = self.state.reshape(reshape_shape)
@@ -626,135 +596,6 @@
         if self.measured:
             raise ValueError("This envelope was already measured")
 
-=======
-
-            # Handle post measurement processes
-            ps = self.state.reshape(reshape_shape)
-            if self.expansion_level == ExpansionLevel.Vector:
-                if separate_measurement and len(states) == 1:
-                    if self.fock not in states:
-                        self.fock.state = jnp.take(
-                            ps, outcomes[self.polarization], self.polarization.index
-                        )
-                        self.fock.expansion_level = ExpansionLevel.Vector
-                        self.fock.index = None
-                        if destructive:
-                            self.polarization._set_measured()
-                        else:
-                            self.polarization.state = jnp.zeros((2, 1))
-                            self.polarization.state.at[
-                                1, outcomes[self.polarization]
-                            ].set(1)
-                            self.polarization.index = None
-                    if self.polarization not in states:
-                        self.polarization.state = jnp.take(
-                            ps, outcomes[self.fock], self.fock.index
-                        )
-                        self.polarization.expansion_level = ExpansionLevel.Vector
-                        self.polarization.index = None
-                        if destructive:
-                            self.fock._set_measured()
-                        else:
-                            self.fock.state = outcomes[self.fock]
-                            self.fock.expansion_level = ExpansionLevel.Label
-                            self.fock.index = None
-                else:
-                    if self.fock.index == 0:
-                        self.fock.state = jnp.einsum("ijk->ik", ps)
-                    else:
-                        self.fock.state = jnp.einsum("ijk->jk", ps)
-                    self.fock.expansion_level = ExpansionLevel.Vector
-                    self.fock.index = None
-
-                    if self.polarization.index == 0:
-                        self.polarization.state = jnp.einsum("ijk->ik", ps)
-                    else:
-                        self.polarization.state = jnp.einsum("ijk->jk", ps)
-                    self.polarization.expansion_level = ExpansionLevel.Vector
-                    self.polarization.index = None
-                    if destructive:
-                        self._set_measured()
-                        self.polarization._set_measured()
-                        self.fock._set_measured()
-            if self.expansion_level == ExpansionLevel.Matrix:
-                if separate_measurement and len(states) == 1:
-                    if self.fock not in states:
-                        if self.fock.index == 0:
-                            self.fock.state = jnp.einsum("abcb->ac", ps)
-                        elif self.fock.index == 1:
-                            self.fock.state = jnp.einsum("abac->bc", ps)
-                        self.fock.expansion_level = ExpansionLevel.Matrix
-                        self.fock.index = None
-                        if destructive:
-                            self.polarization._set_measured()
-                    if self.polarization not in states:
-                        if self.polarization.index == 0:
-                            self.polarization.state = jnp.einsum("abcb->ac", ps)
-                        elif self.polarization.index == 1:
-                            self.polarization.state = jnp.einsum("abac->bc", ps)
-                        self.polarization.expansion_level = ExpansionLevel.Matrix
-                        self.polarization.index = None
-                        if destructive:
-                            self.fock._set_measured()
-                else:
-                    if self.fock.index == 0:
-                        self.fock.state = jnp.einsum("ikjk->ij", ps)
-                    else:
-                        self.fock.state = jnp.einsum("kikj->ij", ps)
-                    self.fock.expansion_level = ExpansionLevel.Matrix
-                    self.fock.index = None
-                    if self.polarization.index == 0:
-                        self.polarization.state = jnp.einsum("ikjk->ij", ps)
-                    else:
-                        self.polarization.state = jnp.einsum("kikj->ij", ps)
-                    self.polarization.expansion_level = ExpansionLevel.Matrix
-                    self.polarization.index = None
-                    if destructive:
-                        self._set_measured()
-                        self.fock._set_measured()
-                        self.polarization._set_measured()
-            self.polarization.contract()
-            self.fock.contract()
-
-        if destructive:
-            self._set_measured()
-        return outcomes
-
-    def measure_POVM(
-        self,
-        operators: List[Union[np.ndarray, jnp.ndarray]],
-        *states: "BaseState",
-        destructive: bool = True,
-    ) -> Tuple[int, Dict["BaseState", int]]:
-        """
-        Positive Operation-Valued Measurement
-        The measured state is destroyed (discarded) by default. If not, then
-        it is affected by the measurement, but not discarded. If measuring
-        two spaces this method automatically combines the two spaces if
-        not already combined.
-
-        Parameters
-        ----------
-        operators: List[Union[np.ndarray, jnp.ndarray]]
-        *states:Tuple[Union[np.ndarray, jnp.ndarray],
-                     Optional[Union[np.ndarray, jnp.ndarray]]
-            States on which the POVM measurement should be carried out,
-            Order of the states must resemble order of the operator tensoring
-        destructive: bool
-            If True then after the measurement the density matrix is discarded
-
-        Returns
-        -------
-        int
-            The index of the measurement corresponding to the outcome
-        """
-        from photon_weave.state.fock import Fock
-        from photon_weave.state.polarization import Polarization
-
-        if self.measured:
-            raise ValueError("This envelope was already measured")
-
->>>>>>> f4605147
         # Check the validity of the given states
         if len(states) == 2:
             if (isinstance(states[0], Fock) and isinstance(states[1], Fock)) or (
@@ -822,7 +663,6 @@
             for op in operators:
                 op = op.reshape([*reshape_shape, *reshape_shape]).transpose(
                     [0, 2, 1, 3]
-<<<<<<< HEAD
                 )
                 prob_state = (
                     jnp.einsum(einsum, op, ps, jnp.conj(op))
@@ -885,70 +725,6 @@
                 other_state = (
                     self.fock if states[0] is self.polarization else self.polarization
                 )
-=======
-                )
-                prob_state = (
-                    jnp.einsum(einsum, op, ps, jnp.conj(op))
-                    .transpose([0, 2, 1, 3])
-                    .reshape(self.dimensions, self.dimensions)
-                )
-                probabilities.append(jnp.trace(prob_state).real)
-
-            probs = jnp.array(probabilities) / jnp.sum(jnp.array(probabilities))
-            key = C.random_key
-
-            choice = int(
-                jax.random.choice(key, a=jnp.arange(len(operators)), p=jnp.array(probs))
-            )
-
-            # Constructing post measurement state
-            op = (
-                operators[choice]
-                .reshape([*reshape_shape, *reshape_shape])
-                .transpose([0, 2, 1, 3])
-            )
-            self.state = (
-                jnp.einsum(einsum, op, ps, np.conj(op))
-                .transpose([0, 2, 1, 3])
-                .reshape((self.dimensions, self.dimensions))
-            )
-            self.state = self.state / jnp.trace(self.state)
-            if destructive:
-                self._set_measured()
-                self.fock._set_measured()
-                self.polarization._set_measured()
-            return (choice, {})
-        elif len(states) == 1:
-            # Check the dimensions of the operators
-            for op in operators:
-                assert op.shape == (states[0].dimensions, states[0].dimensions)
-
-            einsum = "ea,abcd,fb->efcd"
-            einsum_trace = "abcc->ab"
-
-            # Compute probabilities
-            probabilities = []
-            for op in operators:
-                prob_state = jnp.einsum(einsum, op, ps, jnp.conj(op))
-                subspace = jnp.einsum(einsum_trace, prob_state)
-                probabilities.append(jnp.trace(subspace).real)
-            probs = jnp.array(probabilities) / jnp.sum(jnp.array(probabilities))
-            key = C.random_key
-            choice = int(jax.random.choice(key, a=jnp.arange(len(operators)), p=probs))
-            # Constructing post measurement state
-            op = operators[choice]
-            self.state = (
-                jnp.einsum(einsum, op, ps, jnp.conj(op))
-                .transpose([0, 2, 1, 3])
-                .reshape(self.dimensions, self.dimensions)
-            )
-            self.state = self.state / jnp.trace(self.state)
-
-            if destructive:
-                other_state = (
-                    self.fock if states[0] is self.polarization else self.polarization
-                )
->>>>>>> f4605147
                 ps = self.state.reshape([*reshape_shape, *reshape_shape]).transpose(
                     [0, 2, 1, 3]
                 )
@@ -1031,7 +807,6 @@
         if not kraus_identity_check(operators):
             raise ValueError(
                 "Kraus operators do not sum to the identity sum K^dagg K != I"
-<<<<<<< HEAD
             )
 
         if len(states) == 2:
@@ -1145,121 +920,6 @@
                 self.fock.index,
             )
 
-=======
-            )
-
-        if len(states) == 2:
-            # Apply the operator fully
-            assert isinstance(self.state, jnp.ndarray)
-            resulting_state = jnp.zeros_like(self.state)
-            for op in operators:
-                resulting_state += jnp.einsum(
-                    "ab,bc,dc->ad", op, self.state, np.conj(op)
-                )
-            self.state = resulting_state
-
-        if len(states) == 1:
-            assert isinstance(self.fock.index, int)
-            assert isinstance(self.polarization.index, int)
-            assert isinstance(self.state, jnp.ndarray)
-            reshape_shape = [-1, -1]
-            reshape_shape[self.fock.index] = self.fock.dimensions
-            reshape_shape[self.polarization.index] = self.polarization.dimensions
-
-            ps = self.state.reshape([*reshape_shape, *reshape_shape]).transpose(
-                [0, 2, 1, 3]
-            )
-            resulting_state = jnp.zeros_like(ps)
-            for op in operators:
-                resulting_state += jnp.einsum("ea,abcd,fb->efcd", op, ps, np.conj(op))
-
-            self.state = resulting_state.transpose([0, 2, 1, 3]).reshape(
-                self.dimensions, self.dimensions
-            )
-
-        self.contract()
-
-    def reorder(self, *states: "BaseState") -> None:
-        """
-        Changes the order of states in the product state
-
-        Parameters
-        ----------
-        *states: BaseState
-            new order of states
-        """
-        from photon_weave.state.fock import Fock
-        from photon_weave.state.polarization import Polarization
-
-        states_list = list(states)
-        if len(states_list) == 2:
-            if (
-                isinstance(states_list[0], Fock) and isinstance(states_list[1], Fock)
-            ) or (
-                isinstance(states_list[0], Polarization)
-                and isinstance(states_list[1], Polarization)
-            ):
-                raise ValueError("Given states have to be unique")
-        elif len(states_list) > 2:
-            raise ValueError("Too many states given")
-
-        for s in states_list:
-            if s not in [self.polarization, self.fock]:
-                raise ValueError(
-                    "Given states have to be members of the envelope, "
-                    "use env.fock and env.polarization"
-                )
-
-        if self.state is None:
-            logger.info("States not combined noting to do", self.uid)
-            return
-        if len(states_list) == 1:
-            if states_list[0] is self.fock:
-                states_list.append(self.polarization)
-            elif states_list[0] is self.polarization:
-                states_list.append(self.fock)
-
-        assert isinstance(self.fock.index, int)
-        assert isinstance(self.polarization.index, int)
-        assert isinstance(self.fock.dimensions, int)
-        current_order: List[Optional[Any]] = [None, None]
-        current_order[self.fock.index] = self.fock
-        current_order[self.polarization.index] = self.polarization
-
-        if current_order[0] is states_list[0] and current_order[1] is states_list[1]:
-            logger.info("States already in correct order", self.uid)
-            return
-
-        current_shape = [0, 0]
-        current_shape[self.fock.index] = self.fock.dimensions
-        current_shape[self.polarization.index] = 2
-
-        if self.expansion_level == ExpansionLevel.Vector:
-            assert isinstance(self.state, jnp.ndarray)
-            assert self.state.shape == (self.dimensions, 1)
-            tmp_vector = self.state.reshape((current_shape[0], current_shape[1]))
-            tmp_vector = jnp.transpose(tmp_vector, (1, 0))
-            self.state = tmp_vector.reshape(-1, 1)
-            self.fock.index, self.polarization.index = (
-                self.polarization.index,
-                self.fock.index,
-            )
-        elif self.expansion_level == ExpansionLevel.Matrix:
-            assert isinstance(self.state, jnp.ndarray)
-            assert self.state.shape == (self.dimensions, self.dimensions)
-            tmp_matrix = self.state.reshape(
-                current_shape[0], current_shape[1], current_shape[0], current_shape[1]
-            )
-            tmp_matrix = jnp.transpose(tmp_matrix, (1, 0, 3, 2))
-            self.state = tmp_matrix.reshape(
-                (current_shape[0] * current_shape[1] for i in range(2))
-            )
-            self.fock.index, self.polarization.index = (
-                self.polarization.index,
-                self.fock.index,
-            )
-
->>>>>>> f4605147
     def contract(
         self, final: ExpansionLevel = ExpansionLevel.Vector, tol: float = 1e-6
     ) -> None:
@@ -1334,7 +994,6 @@
 
         assert isinstance(self.fock.index, int)
         assert isinstance(self.polarization.index, int)
-<<<<<<< HEAD
 
         reshape_shape = [-1, -1]
         reshape_shape[self.fock.index] = self.fock.dimensions
@@ -1343,16 +1002,6 @@
         state_order[self.fock.index] = self.fock
         state_order[self.polarization.index] = self.polarization
 
-=======
-
-        reshape_shape = [-1, -1]
-        reshape_shape[self.fock.index] = self.fock.dimensions
-        reshape_shape[self.polarization.index] = self.polarization.dimensions
-        state_order: List[Optional[Any]] = [None, None]
-        state_order[self.fock.index] = self.fock
-        state_order[self.polarization.index] = self.polarization
-
->>>>>>> f4605147
         if self.expansion_level == ExpansionLevel.Vector:
             assert isinstance(self.state, jnp.ndarray)
             assert self.state.shape == (self.dimensions, 1)
@@ -1449,7 +1098,6 @@
         ----------
         new_dimensions: int
             New dimensions to resize to
-<<<<<<< HEAD
 
         Returns
         -------
@@ -1597,155 +1245,6 @@
 
             ps = self.state.reshape(reshape_shape)
 
-=======
-
-        Returns
-        -------
-        bool
-            True if resizing succeeded
-        """
-
-        if self.state is None:
-            return self.fock.resize(new_dimensions)
-
-        reshape_shape = [-1, -1]
-        assert isinstance(self.fock.dimensions, int)
-        assert isinstance(self.fock.index, int)
-        assert isinstance(self.polarization.dimensions, int)
-        assert isinstance(self.polarization.index, int)
-        reshape_shape[self.fock.index] = self.fock.dimensions
-        reshape_shape[self.polarization.index] = self.polarization.dimensions
-
-        if self.expansion_level == ExpansionLevel.Vector:
-            assert isinstance(self.state, jnp.ndarray)
-            assert self.state.shape == (self.dimensions, 1)
-            reshape_shape.append(1)
-            ps = self.state.reshape(reshape_shape)
-            if new_dimensions > self.fock.dimensions:
-                padding = new_dimensions - self.fock.dimensions
-                pad_config = [(0, 0) for _ in range(ps.ndim)]
-                pad_config[self.fock.index] = (0, padding)
-                ps = jnp.pad(ps, pad_config, mode="constant", constant_values=0)
-                self.state = ps.reshape(-1, 1)
-                self.fock.dimensions = new_dimensions
-                return True
-            if new_dimensions < self.fock.dimensions:
-                to = self.trace_out(self.fock)
-                assert isinstance(to, jnp.ndarray)
-                num_quanta = num_quanta_vector(to)
-                if num_quanta >= new_dimensions:
-                    # Cannot hrink because amplitues exist beyond new_dimensions
-                    return False
-                slices = [slice(None)] * ps.ndim
-                slices[self.fock.index] = slice(0, new_dimensions)
-                ps = ps[tuple(slices)]
-                self.state = ps.reshape(-1, 1)
-                self.fock.dimensions = new_dimensions
-                return True
-        if self.expansion_level == ExpansionLevel.Matrix:
-            assert isinstance(self.state, jnp.ndarray)
-            assert self.state.shape == (self.dimensions, self.dimensions)
-            ps = self.state.reshape([*reshape_shape, *reshape_shape]).transpose(
-                [0, 2, 1, 3]
-            )
-            if new_dimensions > self.fock.dimensions:
-                padding = new_dimensions - self.fock.dimensions
-                pad_config = [(0, 0) for _ in range(ps.ndim)]
-                pad_config[self.fock.index * 2] = (0, padding)
-                pad_config[self.fock.index * 2 + 1] = (0, padding)
-
-                ps = jnp.pad(ps, pad_config, mode="constant", constant_values=0)
-                self.fock.dimensions = new_dimensions
-                ps = ps.transpose([0, 2, 1, 3])
-                self.state = ps.reshape((self.dimensions, self.dimensions))
-                return True
-            if new_dimensions <= self.fock.dimensions:
-                to = self.trace_out(self.fock)
-                assert isinstance(to, jnp.ndarray)
-                num_quanta = num_quanta_matrix(to)
-                if num_quanta >= new_dimensions:
-                    return False
-                slices = [slice(None)] * ps.ndim
-                slices[self.fock.index * 2] = slice(0, new_dimensions)
-                slices[self.fock.index * 2 + 1] = slice(0, new_dimensions)
-
-                ps = ps[tuple(slices)]
-                ps = ps.transpose([0, 2, 1, 3])
-                self.fock.dimensions = new_dimensions
-                self.state = ps.reshape((self.dimensions, self.dimensions))
-                return True
-        return False  # pragma: no cover
-
-    def apply_operation(
-        self, operation: "Operation", *states: Union["Fock", "Polarization"]
-    ) -> None:
-        """
-        Applies given operation to the correct state
-
-        Parameters
-        ----------
-        operation: Operation
-            Operation to be applied to the state
-        state: Union[Fock, Polarization]
-            The state to which the operator should be applied to
-        """
-
-        from photon_weave.operation.fock_operation import FockOperationType
-        from photon_weave.operation.polarization_operation import (
-            PolarizationOperationType,
-        )
-        from photon_weave.state.fock import Fock
-        from photon_weave.state.polarization import Polarization
-
-        # Check that correct operation is applied to the correct system
-        if isinstance(operation._operation_type, FockOperationType):
-            if not isinstance(states[0], Fock):
-                raise ValueError(
-                    "Cannot apply {type(operation._operation_type)} to "
-                    f"{type(states[0])}"
-                )
-        if isinstance(operation._operation_type, PolarizationOperationType):
-            if not isinstance(states[0], Polarization):
-                raise ValueError(
-                    "Cannot apply {type(operation._operation_type)} to "
-                    f"{type(states[0])}"
-                )
-
-        if self.state is None:
-            states[0].apply_operation(operation)
-            return
-
-        self.reorder(*states)
-
-        if isinstance(operation._operation_type, FockOperationType) and isinstance(
-            states[0], Fock
-        ):
-            to = self.fock.trace_out()
-            assert isinstance(to, jnp.ndarray)
-            operation.compute_dimensions(states[0]._num_quanta, to)
-            states[0].resize(operation.dimensions[0])
-        elif isinstance(
-            operation._operation_type, PolarizationOperationType
-        ) and isinstance(states[0], Polarization):
-            # Given arguments 0,0 don't have an effect
-            operation.compute_dimensions([0], jnp.array([0]))
-
-        reshape_shape = [-1, -1]
-        assert isinstance(self.fock.index, int)
-        assert isinstance(self.fock.dimensions, int)
-        assert isinstance(self.polarization.index, int)
-        assert isinstance(self.polarization.dimensions, int)
-        reshape_shape[self.fock.index] = self.fock.dimensions
-        reshape_shape[self.polarization.index] = self.polarization.dimensions
-
-        if self.expansion_level == ExpansionLevel.Vector:
-            assert isinstance(self.state, jnp.ndarray)
-            assert self.state.shape == (self.dimensions, 1)
-            reshape_shape.append(1)
-
-            ps = self.state.reshape(reshape_shape)
-
->>>>>>> f4605147
             # state is reordered, so the state operated on is in the first state
             ps = jnp.einsum("ij,jkl->ikl", operation.operator, ps)
             if not jnp.any(jnp.abs(ps) > 0):
